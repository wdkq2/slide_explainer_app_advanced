--- conflicted
+++ resolved
@@ -69,15 +69,8 @@
   --pdf /path/to/lecture_slides.pdf \
   --openai-key YOUR_OPENAI_API_KEY \
   --title "Advanced Fluid Mechanics Summary" \
-<<<<<<< HEAD
   --drive-dir /path/to/output_dir
-=======
-  --drive-dir "/content/drive/MyDrive" \
-  --groups 2 \
-  --target-ratio 0.53 \
-  --model gpt-3.5-turbo \
-  --temperature 0.3 \
->>>>>>> 31314c9f
+
 ```
 
 Optional flags such as `--groups`, `--target-ratio`, `--model`, and `--temperature`
@@ -102,4 +95,4 @@
   summary of their canonical page followed by ``(중복 슬라이드)`` in
   the final document.
 
-For additional details about configuring OpenAI authentication, refer to the README in the parent project folder.+For additional details about configuring OpenAI authentication, refer to the README in the parent project folder.
