--- conflicted
+++ resolved
@@ -86,10 +86,7 @@
     with fitz.open(pdf_path) as doc:
         page = doc.load_page(page_idx)
         page_height = page.rect.height
-<<<<<<< HEAD
-=======
-
->>>>>>> adc71f81
+
         raw = page.get_text("dict")
         blocks = raw.get("blocks", [])
 
@@ -108,10 +105,6 @@
             texts.append(line_text)
             # crude heuristic: top quarter of page or large font
             if y0 < page_height * 0.25 or size > 16:
-<<<<<<< HEAD
-=======
-
->>>>>>> adc71f81
                 title_candidates.append(line_text.strip())
 
     body_text = "\n".join(texts)
@@ -169,7 +162,6 @@
         text = page_meta_list[0].get("body_text", "")
         return text.strip().splitlines()[0][:50] if text else "Untitled Section"
 
-<<<<<<< HEAD
     # Use rapidfuzz to group similar titles. ``extractOne`` returns a tuple
     # of ``(match, score, index)``. Previously this unpacked only two values
     # which raised ``ValueError: too many values to unpack`` at runtime.
@@ -179,12 +171,7 @@
         best, score, _ = match
         if best and score > 60:
             return best
-=======
-    # Use rapidfuzz to group similar titles
-    best, score = rf_process.extractOne(candidates[0], candidates)
-    if best and score > 60:
-        return best
->>>>>>> adc71f81
+
     return candidates[0]
 
 
