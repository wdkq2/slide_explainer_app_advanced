--- conflicted
+++ resolved
@@ -23,7 +23,6 @@
     parser.add_argument("--section-size-limit", type=int, default=8)
     parser.add_argument("--model", default="gpt-5-mini")
     parser.add_argument("--temperature", type=float, default=0.2)
-<<<<<<< HEAD
     parser.add_argument(
         "--max-completion-tokens",
         "--max-tokens",
@@ -31,9 +30,7 @@
         type=int,
         default=2200,
     )
-=======
-    parser.add_argument("--max_completion_tokens", type=int, default=2200)
->>>>>>> 5b1e7243
+
 
     parser.add_argument("--semantic-weight", type=float, default=0.4)
     parser.add_argument("--visual-weight", type=float, default=0.2)
