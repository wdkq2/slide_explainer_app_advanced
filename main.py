"""Command line entry point for the slide explainer application."""

from __future__ import annotations

import argparse
import logging
import os
import re
from typing import List, Tuple

import fitz  # type: ignore
from . import pdf_processor, llm_handler, document_builder


def parse_args(argv: List[str] | None = None) -> argparse.Namespace:
    parser = argparse.ArgumentParser(description="Generate detailed slide explanations")
    parser.add_argument("--pdf", required=True, help="Path to the PDF file")
    parser.add_argument("--title", default="Slide Explanations", help="Document title")
    parser.add_argument("--openai-key", required=False, help="OpenAI API key")
    parser.add_argument("--output-dir", default=".", help="Directory to save the result")

    parser.add_argument("--mode", choices=["explain", "summarize"], default="explain")
    parser.add_argument("--lang", default="ko")
    parser.add_argument("--section-size-limit", type=int, default=8)
    parser.add_argument("--model", default="gpt-5-mini")
    parser.add_argument("--temperature", type=float, default=None)

    parser.add_argument(
        "--max-completion-tokens",
        "--max-tokens",
        dest="max_completion_tokens",
        type=int,
        default=2200,
    )

    parser.add_argument("--semantic-weight", type=float, default=0.4)
    parser.add_argument("--visual-weight", type=float, default=0.2)
    parser.add_argument("--title-weight", type=float, default=0.4)
    parser.add_argument("--duplicate-threshold-phash", type=int, default=8)

    parser.add_argument("--ocr-threshold", type=int, default=300)
    parser.add_argument("--ocr-dpi", type=int, default=400)
    parser.add_argument("--lang-ocr", default="kor+eng")

    return parser.parse_args(argv)


def _load_openai_key(args: argparse.Namespace) -> str:
    key = args.openai_key or os.environ.get("OPENAI_API_KEY")
    if not key:
        raise SystemExit("OpenAI API key required")
    os.environ["OPENAI_API_KEY"] = key
    return key


def _parse_page_explanations(text: str) -> List[Tuple[int, str]]:
    """Extract per-page explanations from LLM output.

    The model is expected to return blocks starting with ``페이지 N:``.
    This helper tolerates extra whitespace and multi-line content for each page.
    """

    lines = text.strip().splitlines()
    results: List[Tuple[int, str]] = []
    current_page: int | None = None
    buffer: List[str] = []
    for line in lines:
        m = re.match(r"^\s*페이지\s*(\d+)\s*:\s*(.*)", line)
        if m:
            if current_page is not None:
                results.append((current_page, "\n".join(buffer).strip()))
            current_page = int(m.group(1))
            buffer = [m.group(2).strip()]
        elif current_page is not None:
            buffer.append(line.strip())
    if current_page is not None:
        results.append((current_page, "\n".join(buffer).strip()))
    return results


def main(argv: List[str] | None = None) -> int:
    args = parse_args(argv)
    api_key = _load_openai_key(args)

    logging.basicConfig(level=logging.INFO)

    # 1. Extract text with layout and optional OCR
    page_metas: List[dict] = []
    with fitz.open(args.pdf) as doc:  # type: ignore[name-defined]
        for i in range(len(doc)):
            meta = pdf_processor.extract_page_text_with_layout(args.pdf, i)
            meta = pdf_processor.conditional_ocr_page_image(
                args.pdf,
                i,
                meta,
                dpi=args.ocr_dpi,
                lang=args.lang_ocr,
                ocr_threshold=args.ocr_threshold,
            )
            page_metas.append(meta)

    # 2. Hybrid segmentation & duplicate detection
    sections, duplicates = pdf_processor.segment_into_sections(
        args.pdf,
        page_metas,
        api_key,
        semantic_weight=args.semantic_weight,
        visual_weight=args.visual_weight,
        title_weight=args.title_weight,
        duplicate_phash_threshold=args.duplicate_threshold_phash,
    )

    logging.info("Detected %d sections", len(sections))
    logging.info("Duplicate mapping: %s", duplicates)

    # 3. Generate explanations or summaries
    section_outputs: List[Tuple[str, List[Tuple[int, str]]]] = []
    if args.mode == "explain":
        for section in sections:
            pages = section.pages
            chunked = [
                pages[i : i + args.section_size_limit]
                for i in range(0, len(pages), args.section_size_limit)
            ]
            slides_accum: List[Tuple[int, str]] = []
            for chunk in chunked:
                items: List[Tuple[int, str]] = []
                for p in chunk:
                    text = page_metas[p].get("body_text", "")
                    if p in duplicates:
                        canon = duplicates[p] + 1
                        text = f"(중복) 이 슬라이드는 페이지 {canon}과 동일합니다."
                    items.append((p + 1, text))
                explanation = llm_handler.explain_section(
                    items,
                    section.title,
                    model=args.model,
                    language=args.lang,
                    max_completion_tokens=args.max_completion_tokens,
                    temperature=args.temperature,
                )
<<<<<<< HEAD
                for num, txt in _parse_page_explanations(explanation):
=======
                import re

                pattern = re.compile(
                    r"페이지\s*(\d+)\s*:\s*(.*?)(?=\n\s*페이지\s*\d+\s*:|\Z)",
                    re.S,
                )
                for match in pattern.finditer(explanation.strip() + "\n"):
                    num = int(match.group(1))
                    txt = match.group(2).strip()
>>>>>>> 554358df
                    slides_accum.append((num, txt))
            section_outputs.append((section.title, slides_accum))
    else:
        texts = [m.get("body_text", "") for m in page_metas]
        groups = [list(range(len(texts)))]
        summaries = llm_handler.summarize_groups(
            api_key=api_key,
            texts=texts,
            groups=groups,
            model=args.model,
            temperature=args.temperature,
        )
        slides = [(i + 1, summaries[i]) for i in sorted(summaries.keys())]
        section_outputs.append(("Summary", slides))

    # 4. Save to local directory
    document = document_builder.build_document(
        title=args.title,
        pdf_filename=os.path.basename(args.pdf),
        sections=section_outputs,
    )
    os.makedirs(args.output_dir, exist_ok=True)
    output_path = os.path.join(args.output_dir, f"{args.title}.txt")
    with open(output_path, "w", encoding="utf-8") as f:
        f.write(document)
    logging.info("Saved result to %s", output_path)

    return 0


if __name__ == "__main__":  # pragma: no cover
    raise SystemExit(main())
<|MERGE_RESOLUTION|>--- conflicted
+++ resolved
@@ -139,19 +139,8 @@
                     max_completion_tokens=args.max_completion_tokens,
                     temperature=args.temperature,
                 )
-<<<<<<< HEAD
                 for num, txt in _parse_page_explanations(explanation):
-=======
-                import re
 
-                pattern = re.compile(
-                    r"페이지\s*(\d+)\s*:\s*(.*?)(?=\n\s*페이지\s*\d+\s*:|\Z)",
-                    re.S,
-                )
-                for match in pattern.finditer(explanation.strip() + "\n"):
-                    num = int(match.group(1))
-                    txt = match.group(2).strip()
->>>>>>> 554358df
                     slides_accum.append((num, txt))
             section_outputs.append((section.title, slides_accum))
     else:
