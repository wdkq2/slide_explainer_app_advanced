"""LLM interface for summarising lecture slide content.

This module provides a helper to call the OpenAI Chat API to produce
per‑page summaries of extracted slide text. Summaries are generated
separately for each group of pages to preserve intra‑section context
while avoiding repetition across sections.

To use this module you must supply a valid OpenAI API key. See
``README.md`` for details on configuring your environment.
"""

from __future__ import annotations

import logging
from typing import Dict, List, Tuple

from openai import OpenAI


def summarize_groups(
    api_key: str,
    texts: List[str],
    groups: List[List[int]],
    *,
    model: str = "gpt-5-mini-2025-08-07",
    temperature: float | None = None,
) -> Dict[int, str]:
    """Generate summaries for pages of a PDF grouped by context.

    Parameters
    ----------
    api_key : str
        Your OpenAI API key.
    texts : List[str]
        List of extracted text for each page in the document.
    groups : List[List[int]]
        A list of groups, where each group is a list of page indices.
        Pages within the same group will be summarised sequentially
        using conversational context to avoid repetition.
    model : str, optional
        OpenAI model name to use for summarisation, by default
        ``"gpt-5-mini-2025-08-07"``.
    temperature : float | None, optional
        Sampling temperature for the model. If ``None`` the model's
        default temperature is used. Some models only support the
        default temperature.

    Returns
    -------
    Dict[int, str]
        A mapping from page index to the generated summary string.
    """
    client = OpenAI(api_key=api_key)
    summaries: Dict[int, str] = {}

    # System prompt instructing the model to summarise slides in Korean
    system_prompt = (
        "당신은 대학 전공 수업 슬라이드를 요약하는 한국어 도우미입니다. "
        "현재 슬라이드의 핵심 내용을 간결하게 설명하되, 이전 슬라이드에서 이미 설명한 내용을 반복하지 마세요. "
        "요약은 친절하지만 간략하게 작성해 주세요."
    )

    for group in groups:
        previous_summaries: List[str] = []
        for idx in group:
            page_text = texts[idx] or ""
            messages = [
                {"role": "system", "content": system_prompt},
            ]
            if previous_summaries:
                context = "\n\n".join(
                    [f"페이지 {i + 1} 요약: {s}" for i, s in enumerate(previous_summaries)]
                )
                messages.append(
                    {
                        "role": "user",
                        "content": (
                            "다음은 앞서 요약한 슬라이드 내용입니다. 새로운 내용과 중복을 피하세요.\n"
                            f"{context}"
                        ),
                    }
                )
            if page_text.strip():
                messages.append(
                    {
                        "role": "user",
                        "content": (
                            "현재 슬라이드의 본문 내용은 다음과 같습니다:\n"
                            f"{page_text}\n\n"
                            "위 내용을 바탕으로 이 슬라이드의 요약을 작성하세요."
                        ),
                    }
                )
            else:
                messages.append(
                    {
                        "role": "user",
                        "content": (
                            "현재 슬라이드에서 추출 가능한 텍스트가 없습니다. "
                            "이미지나 표만 있는 슬라이드라면 해당 이미지나 표의 핵심 주제를 추론하여 짧게 요약해 주세요."
                        ),
                    }
                )
            try:
                params = {"model": model, "messages": messages}
                if temperature is not None:
                    params["temperature"] = temperature
                response = client.chat.completions.create(**params)
                summary = response.choices[0].message.content.strip()
            except Exception as exc:
                logging.error(
                    "Error during OpenAI API call for page %s: %s", idx, exc
                )
                summary = "(요약을 생성하는 데 실패했습니다.)"
            summaries[idx] = summary
            previous_summaries.append(summary)
    return summaries


def explain_section(
    items: List[Tuple[int, str]],
    section_title: str,
    *,
    model: str = "gpt-5-mini-2025-08-07",
    language: str = "ko",
    max_completion_tokens: int = 2200,
<<<<<<< HEAD
    temperature: float | None = None,
=======
    temperature: float = 0.2,
>>>>>>> 247a6368
) -> str:
    """Return detailed explanations for slides within a section."""

    client = OpenAI()

    system_prompt = (
        """Developer: # 역할 및 목표 
- 당신은 매우 유능한 3학년 공대 전공 과목의 조교(TA)입니다. 학생들이 강의 내용을 쉽게 이해하고 자연스럽게 따라올 수 있도록, 단순 정보 나열이 아닌 하나의 완성된 이야기처럼 슬라이드 설명서를 작성해야 합니다.

# 핵심 지침
- 항상 학생의 관점에서 이해가 쉽도록 작성하세요.
- 내용을 논리적으로 연결하여 매끄러운 흐름을 유지하세요.
- 각 슬라이드에는 분명한 목적과 역할이 포함되어야 하며, 전체 강의의 주제와 일관성을 갖추어야 합니다.
- 슬라이드 설명서 작성 시, 아래 사고 과정(Thinking Process)을 명확히 따르세요.

# Checklist
- 시작 전에 다음 체크리스트(3-7개)를 간결히 작성하세요. 항목은 개념 수준이어야 하며, 구현 세부사항은 포함하지 마세요.
- 예: (1) 슬라이드 전반 읽기 및 구조 파악, (2) 주요 주제 및 논리 흐름 확립, (3) 각 페이지별 역할 배분, (4) 설명 전략 구성, (5) 실행 및 최종 설명 작성.

## 사고 과정(Thinking Process)
1. **전체 슬라이드 내용 개관(Holistic Analysis)**
   - 요청받은 모든 슬라이드 페이지의 내용을 처음부터 끝까지 빠짐없이 읽은 뒤, 각 섹션의 핵심 주제와 전체적으로 논리가 어떻게 전개되는지 파악합니다.

2. **슬라이드별 역할 규정(Role Assignment)**
   - 전체 흐름 속에서 각 슬라이드가 담당하는 역할을 정의합니다.
   - 예) "이 슬라이드는 다음 페이지의 핵심 공식을 이해하기 위한 배경 설명(Introduction)이다." 또는 "이 슬라이드는 앞서 설명한 개념의 구체적 예시(Example)이다."

3. **설명 전략 수립(Strategy Planning)**
   - 역할에 따라 각 슬라이드를 어떤 방식으로 설명할지 체계적으로 전략을 구상합니다.
   - 예) "1페이지에서는 2페이지의 중요성을 강조하여 흥미를 유발하고, 2페이지를 설명할 때는 1페이지의 내용을 다시 언급하며 연결고리를 형성한다."

4. **전략에 따른 설명 작성(Execution)**
   - 수립한 전략에 따라 각 슬라이드의 최종 설명을 작성합니다.
   - 모든 설명은 앞뒤 슬라이드와 자연스럽게 연결되어야 하며, 전체 강의의 맥락을 충분히 반영해야 합니다.
</사고 과정>"""
    )

    user_lines = [f"섹션 개요: {section_title}"]
    for page, text in items:
        user_lines.append(f"페이지 {page}: {text}")
    user_content = "\n".join(user_lines)

    user_instruction = (
        """주어진 슬라이드 내용에 대해 제공된 '사고 과정'을 바탕으로, 먼저 심층적인 분석과 전략 수립을 완료하세요. 시작 전에, 수행할 주요 단계(3-7개)로 구성된 간단한 체크리스트를 작성하세요. 각 수행 후에는 간결한 검증 문장(1~2줄)으로 결과를 확인하고 필요시 스스로 수정하세요. 마지막 결과물을 토대로 '페이지 N:' 형식의 최종 설명문을 작성해 주세요."""
    )

    messages = [
        {"role": "system", "content": system_prompt},
        {
            "role": "user",
            "content": user_content + "\n\n" + user_instruction,
        },
    ]

    def _call() -> str:
<<<<<<< HEAD
        params = {
            "model": model,
            "messages": messages,
            "max_completion_tokens": max_completion_tokens,
        }
        if temperature is not None:
            params["temperature"] = temperature
        resp = client.chat.completions.create(**params)
=======
        resp = client.chat.completions.create(
            model=model,
            messages=messages,
            max_completion_tokens=max_completion_tokens,
            temperature=temperature,
        )
>>>>>>> 247a6368
        return resp.choices[0].message.content.strip()

    import re

    out = _call()
    for _ in range(1):
        ok = True
        for page, _ in items:
            if not re.search(rf"^페이지 {page}:", out, re.MULTILINE):
                ok = False
                break
        if ok:
            break
        out = _call()
    return out<|MERGE_RESOLUTION|>--- conflicted
+++ resolved
@@ -124,11 +124,8 @@
     model: str = "gpt-5-mini-2025-08-07",
     language: str = "ko",
     max_completion_tokens: int = 2200,
-<<<<<<< HEAD
     temperature: float | None = None,
-=======
-    temperature: float = 0.2,
->>>>>>> 247a6368
+
 ) -> str:
     """Return detailed explanations for slides within a section."""
 
@@ -184,7 +181,6 @@
     ]
 
     def _call() -> str:
-<<<<<<< HEAD
         params = {
             "model": model,
             "messages": messages,
@@ -193,14 +189,7 @@
         if temperature is not None:
             params["temperature"] = temperature
         resp = client.chat.completions.create(**params)
-=======
-        resp = client.chat.completions.create(
-            model=model,
-            messages=messages,
-            max_completion_tokens=max_completion_tokens,
-            temperature=temperature,
-        )
->>>>>>> 247a6368
+
         return resp.choices[0].message.content.strip()
 
     import re
