"""Streamlit interface for the slide explainer application."""
from __future__ import annotations

import sys
from pathlib import Path

# Ensure the repository is on the Python path so package imports work
ROOT = Path(__file__).resolve().parent
sys.path.append(str(ROOT.parent))

import os
import re
import tempfile
from typing import List, Tuple

import fitz  # type: ignore
import streamlit as st

from slide_explainer_app_advanced import (
    document_builder,
    llm_handler,
    pdf_processor,
)



st.title("Slide Explainer")

api_key = st.text_input("OpenAI API Key", type="password")
uploaded_pdf = st.file_uploader("Upload PDF", type="pdf")
title = st.text_input("Document Title", value="Slide Explanations")
mode = st.selectbox("Mode", ["explain", "summarize"], index=0)
DEBUG_LOG = ROOT / "debug_output.txt"
<<<<<<< HEAD
=======

# Initialize session state for storing results
if "document" not in st.session_state:
    st.session_state.document = None
if "file_name" not in st.session_state:
    st.session_state.file_name = ""
>>>>>>> f613fae4

generate = st.button("Generate")
if generate and uploaded_pdf and api_key:
    if DEBUG_LOG.exists():
        DEBUG_LOG.unlink()
    os.environ["OPENAI_API_KEY"] = api_key
    with st.spinner("슬라이드를 분석하고 있습니다... 잠시만 기다려 주세요."):
        with tempfile.NamedTemporaryFile(delete=False, suffix=".pdf") as tmp:
            tmp.write(uploaded_pdf.getbuffer())
            tmp_path = tmp.name

        page_metas: List[dict] = []
        with fitz.open(tmp_path) as doc:  # type: ignore[name-defined]
            for i in range(len(doc)):
                meta = pdf_processor.extract_page_text_with_layout(tmp_path, i)
                meta = pdf_processor.conditional_ocr_page_image(
                    tmp_path,
                    i,
                    meta,
                    dpi=400,
                    lang="kor+eng",
                    ocr_threshold=300,
                )
                with DEBUG_LOG.open("a", encoding="utf-8") as dbg:
                    dbg.write(f"Section: {section.title}\n")
                    dbg.write(f"Pages: {chunk}\n")
                    dbg.write("Raw LLM output:\n")
                    dbg.write(explanation + "\n")

<<<<<<< HEAD
                parsed = llm_handler.parse_page_explanations(explanation)
                if parsed:
                    with DEBUG_LOG.open("a", encoding="utf-8") as dbg:
                        dbg.write(f"Matched {len(parsed)} page blocks\n")
                    slides_accum.extend(parsed)
=======
                # 기존에는 "페이지 N:" 형식이 조금이라도 어긋나면 슬라이드가 모두 무시되었다.
                # 아래 로직은 해당 패턴을 느슨하게 매칭하고, 전혀 매칭되지 않으면
                # 문단 단위로 분할하여 페이지 순서대로 할당한다.
                pattern = re.compile(
                    r"페이지\s*(\d+)\s*[:：]?\s*(.*?)(?=\n\s*페이지\s*\d+\s*[:：]?|\Z)",
                    re.S,
                )
                matches = list(pattern.finditer(explanation))

                if matches:
                    with DEBUG_LOG.open("a", encoding="utf-8") as dbg:
                        dbg.write(f"Matched {len(matches)} page blocks\n")
                    for match in matches:
                        num = int(match.group(1))
                        txt = match.group(2).strip()
                        slides_accum.append((num, txt))
>>>>>>> f613fae4
                else:
                    with DEBUG_LOG.open("a", encoding="utf-8") as dbg:
                        dbg.write("No '페이지 N:' matches; using paragraph fallback\n")
                    parts = [
                        part.strip()
                        for part in re.split(r"\n{2,}", explanation)
                        if part.strip()
                    ]
                    for idx, p_num in enumerate(chunk):
                        text = parts[idx] if idx < len(parts) else ""
                        slides_accum.append((p_num + 1, text))
            section_outputs.append((section.title, slides_accum))
    else:
        texts = [m.get("body_text", "") for m in page_metas]
        groups = [list(range(len(texts)))]
        summaries = llm_handler.summarize_groups(
            api_key=api_key,
            texts=texts,
            groups=groups,
            model="gpt-5-mini",
            # Use the model's default temperature

        )
        st.session_state.document = document
        st.session_state.file_name = f"{title}.txt"

    st.success("설명 문서 생성이 완료되었습니다!")
    st.balloons()
elif generate and not uploaded_pdf:
    st.error("Please upload a PDF file.")
elif generate and not api_key:
    st.error("Please provide an OpenAI API key.")

# Show preview and download option when document exists
if st.session_state.document:
    st.markdown("---")
    st.subheader("🎉 생성된 문서")
    preview_text = "\n".join(st.session_state.document.splitlines()[:15])
    st.text_area("미리보기", preview_text + "\n...", height=200)
    st.download_button(
        label="📄 전체 내용 다운로드 (.txt)",
        data=st.session_state.document,
        file_name=st.session_state.file_name,
        mime="text/plain",
    )<|MERGE_RESOLUTION|>--- conflicted
+++ resolved
@@ -31,15 +31,7 @@
 title = st.text_input("Document Title", value="Slide Explanations")
 mode = st.selectbox("Mode", ["explain", "summarize"], index=0)
 DEBUG_LOG = ROOT / "debug_output.txt"
-<<<<<<< HEAD
-=======
 
-# Initialize session state for storing results
-if "document" not in st.session_state:
-    st.session_state.document = None
-if "file_name" not in st.session_state:
-    st.session_state.file_name = ""
->>>>>>> f613fae4
 
 generate = st.button("Generate")
 if generate and uploaded_pdf and api_key:
@@ -69,30 +61,12 @@
                     dbg.write("Raw LLM output:\n")
                     dbg.write(explanation + "\n")
 
-<<<<<<< HEAD
                 parsed = llm_handler.parse_page_explanations(explanation)
                 if parsed:
                     with DEBUG_LOG.open("a", encoding="utf-8") as dbg:
                         dbg.write(f"Matched {len(parsed)} page blocks\n")
                     slides_accum.extend(parsed)
-=======
-                # 기존에는 "페이지 N:" 형식이 조금이라도 어긋나면 슬라이드가 모두 무시되었다.
-                # 아래 로직은 해당 패턴을 느슨하게 매칭하고, 전혀 매칭되지 않으면
-                # 문단 단위로 분할하여 페이지 순서대로 할당한다.
-                pattern = re.compile(
-                    r"페이지\s*(\d+)\s*[:：]?\s*(.*?)(?=\n\s*페이지\s*\d+\s*[:：]?|\Z)",
-                    re.S,
-                )
-                matches = list(pattern.finditer(explanation))
 
-                if matches:
-                    with DEBUG_LOG.open("a", encoding="utf-8") as dbg:
-                        dbg.write(f"Matched {len(matches)} page blocks\n")
-                    for match in matches:
-                        num = int(match.group(1))
-                        txt = match.group(2).strip()
-                        slides_accum.append((num, txt))
->>>>>>> f613fae4
                 else:
                     with DEBUG_LOG.open("a", encoding="utf-8") as dbg:
                         dbg.write("No '페이지 N:' matches; using paragraph fallback\n")
